# services/ai_completion/ai_completion_service.py
"""Core AI completion service for form prediction."""

import json
from builtins import filter, len, locals, sum
from datetime import datetime
from enum import Enum
<<<<<<< HEAD
=======
from typing import Any, Dict, List, Optional
>>>>>>> fcf3a374

import openai
from sqlalchemy.orm import Session

from core.config import settings
from core.logging import get_logger
from models.ai import (
    ConfidenceLevel,
    PredictedField,
    PredictionRequest,
    PredictionResponse,
    ResponseStatus,
)

from .confidence_router import ConfidenceRouter
from .prediction_logger import PredictionLogger

logger = get_logger(__name__)


class PredictionMode(str, Enum):
    """Prediction modes for different use cases."""
    STANDARD = "standard"      # Balanced accuracy and speed
    CONSERVATIVE = "conservative"  # High confidence, fewer predictions
    AGGRESSIVE = "aggressive"   # More predictions, lower confidence threshold
    BULK = "bulk"              # Optimized for batch processing


class AICompletionService:
    """Service for AI-powered form completion and prediction."""
    
    def __init__(self, db: Session):
        self.db = db
        self.confidence_router = ConfidenceRouter()
        self.prediction_logger = PredictionLogger(db)
        
        # Model configuration
        self.model_name = settings.AI_MODEL_NAME or "gpt-4"
        self.temperature = 0.3
        self.max_tokens = 1000
        
        # Prediction thresholds
        self.confidence_thresholds = {
            PredictionMode.CONSERVATIVE: 0.9,
            PredictionMode.STANDARD: 0.7,
            PredictionMode.AGGRESSIVE: 0.5,
            PredictionMode.BULK: 0.6
        }
        
        # Initialize OpenAI client
        openai.api_key = settings.OPENAI_API_KEY
    
    async def predict_form_fields(
        self,
        request: PredictionRequest,
        form_schema: Dict[str, Any],
        existing_data: Optional[Dict[str, Any]] = None,
        context_data: Optional[Dict[str, Any]] = None
    ) -> PredictionResponse:
        """
        Predict form field values using AI.
        
        Args:
            request: The prediction request object
            form_schema: Schema definition of the form
            existing_data: Pre-filled form data
            context_data: Additional context (user profile, document data, etc.)
            
        Returns:
            PredictionResponse with predicted field values
        """
        try:
            # Start processing
            request.start_processing()
            self.db.commit()
            
            # Create response object
            response = PredictionResponse(
                prediction_request_id=request.id,
                user_id=request.user_id,
                model_used=self.model_name,
                model_version="1.0",
                provider="openai"
            )
            
            start_time = datetime.utcnow()
            
            # Extract fields to predict
            fields_to_predict = self._extract_predictable_fields(
                form_schema, existing_data, request.requested_fields
            )
            
            if not fields_to_predict:
                response.status = ResponseStatus.WARNING.value
                response.errors = [{"message": "No predictable fields found", "type": "validation"}]
                self.db.add(response)
                self.db.commit()
                return response
            
            # Build prediction prompt
            prompt = self._build_prediction_prompt(
                fields_to_predict, form_schema, existing_data, context_data
            )
            
            # Get AI prediction
            ai_response_data = await self._call_ai_model(prompt, request.temperature or self.temperature)
            
            # Parse AI response
            parsed_predictions = self._parse_ai_response(ai_response_data["content"])
            
            # Create predicted field objects
            predicted_fields = []
            for field_name, prediction_data in parsed_predictions.items():
                if field_name in fields_to_predict:
                    predicted_field = await self._create_predicted_field(
                        request, field_name, prediction_data, form_schema
                    )
                    predicted_fields.append(predicted_field)
            
            # Update response with results
            processing_time = (datetime.utcnow() - start_time).total_seconds() * 1000
            response.processing_time_ms = int(processing_time)
            response.prompt_tokens = ai_response_data.get("prompt_tokens", 0)
            response.completion_tokens = ai_response_data.get("completion_tokens", 0)
            response.total_tokens = response.prompt_tokens + response.completion_tokens
            response.raw_response = ai_response_data["content"]
            response.parsed_response = parsed_predictions
            response.structured_predictions = [field.to_dict() for field in predicted_fields]
            
            # Calculate metrics
            response.successful_predictions = len(predicted_fields)
            response.overall_confidence = self._calculate_overall_confidence(predicted_fields)
            response.quality_score = response.calculate_quality_score()
            
            # Save everything
            self.db.add(response)
            for field in predicted_fields:
                self.db.add(field)
            
            # Complete the request
            request.complete_processing()
            self.db.commit()
            
            # Log performance metrics
            await self.prediction_logger.log_prediction_metrics(request, response, predicted_fields)
            
            logger.info(f"Completed prediction for request {request.id}: {len(predicted_fields)} fields predicted")
            
            return response
            
        except Exception as e:
            logger.error(f"Error in predict_form_fields for request {request.id}: {str(e)}", exc_info=True)
            
            # Mark request as failed
            error_message = f"Prediction failed: {str(e)}"
            request.fail_processing(error_message, {"exception_type": type(e).__name__})
            
            # Create error response
            if 'response' in locals():
                response.status = ResponseStatus.ERROR.value
                response.has_errors = True
                response.errors = [{"message": error_message, "type": "system_error"}]
                self.db.add(response)
            
            self.db.commit()
            raise
    
    async def _call_ai_model(self, prompt: str, temperature: float = 0.3) -> Dict[str, Any]:
        """Call the AI model with the given prompt."""
        try:
            response = await openai.ChatCompletion.acreate(
                model=self.model_name,
                messages=[
                    {
                        "role": "system",
                        "content": "You are an AI assistant specialized in legal form completion. Provide accurate, helpful predictions while being mindful of legal compliance."
                    },
                    {
                        "role": "user", 
                        "content": prompt
                    }
                ],
                temperature=temperature,
                max_tokens=self.max_tokens
            )
            
            return {
                "content": response.choices[0].message.content,
                "prompt_tokens": response.usage.prompt_tokens,
                "completion_tokens": response.usage.completion_tokens,
                "model": response.model
            }
            
        except Exception as e:
            logger.error(f"Error calling AI model: {str(e)}", exc_info=True)
            raise
    
    def _extract_predictable_fields(
        self, 
        form_schema: Dict[str, Any], 
        existing_data: Optional[Dict[str, Any]], 
        requested_fields: Optional[List[str]]
    ) -> List[str]:
        """Extract fields that can be predicted."""
        all_fields = []
        
        # Extract from form schema
        if "fields" in form_schema:
            all_fields = [field["name"] for field in form_schema["fields"] if field.get("predictable", True)]
        
        # Filter by requested fields if specified
        if requested_fields:
            all_fields = [field for field in all_fields if field in requested_fields]
        
        # Exclude already filled fields
        if existing_data:
            all_fields = [field for field in all_fields if not existing_data.get(field)]
        
        return all_fields
    
    def _build_prediction_prompt(
        self,
        fields_to_predict: List[str],
        form_schema: Dict[str, Any],
        existing_data: Optional[Dict[str, Any]],
        context_data: Optional[Dict[str, Any]]
    ) -> str:
        """Build the prompt for AI prediction."""
        
        prompt_parts = [
            "Please predict values for the following form fields based on the provided context.",
            "",
            "**Form Information:**"
        ]
        
        # Add form details
        if form_schema.get("title"):
            prompt_parts.append(f"Form: {form_schema['title']}")
        if form_schema.get("description"):
            prompt_parts.append(f"Description: {form_schema['description']}")
        
        prompt_parts.extend([
            "",
            "**Fields to Predict:**"
        ])
        
        # Add field information
        for field_name in fields_to_predict:
            field_info = self._get_field_info(field_name, form_schema)
            prompt_parts.append(f"- {field_name}: {field_info}")
        
        # Add existing data context
        if existing_data:
            prompt_parts.extend([
                "",
                "**Existing Form Data:**",
                json.dumps(existing_data, indent=2)
            ])
        
        # Add user context
        if context_data:
            prompt_parts.extend([
                "",
                "**User Context:**",
                json.dumps(context_data, indent=2)
            ])
        
        prompt_parts.extend([
            "",
            "**Instructions:**",
            "1. Predict reasonable values for each field based on the context",
            "2. Provide a confidence score (0.0-1.0) for each prediction",
            "3. Include reasoning for each prediction",
            "4. Flag any predictions that may require legal review",
            "5. Return predictions in JSON format",
            "",
            "**Response Format:**",
            "```json",
            "{",
            '  "field_name": {',
            '    "predicted_value": "value",',
            '    "confidence": 0.85,',
            '    "reasoning": "explanation",',
            '    "requires_review": false',
            "  }",
            "}",
            "```"
        ])
        
        return "\n".join(prompt_parts)
    
    def _get_field_info(self, field_name: str, form_schema: Dict[str, Any]) -> str:
        """Get field information from schema."""
        if "fields" not in form_schema:
            return "No description available"
        
        for field in form_schema["fields"]:
            if field["name"] == field_name:
                info_parts = []
                if field.get("type"):
                    info_parts.append(f"Type: {field['type']}")
                if field.get("label"):
                    info_parts.append(f"Label: {field['label']}")
                if field.get("description"):
                    info_parts.append(f"Description: {field['description']}")
                if field.get("options"):
                    info_parts.append(f"Options: {', '.join(field['options'])}")
                return " | ".join(info_parts) if info_parts else "No description available"
        
        return "Field not found in schema"
    
    def _parse_ai_response(self, response_content: str) -> Dict[str, Any]:
        """Parse AI response into structured predictions."""
        try:
            # Try to extract JSON from response
            json_start = response_content.find('{')
            json_end = response_content.rfind('}') + 1
            
            if json_start >= 0 and json_end > json_start:
                json_content = response_content[json_start:json_end]
                return json.loads(json_content)
            else:
                logger.warning("No JSON found in AI response")
                return {}
                
        except json.JSONDecodeError as e:
            logger.error(f"Failed to parse AI response as JSON: {str(e)}")
            return {}
    
    async def _create_predicted_field(
        self,
        request: PredictionRequest,
        field_name: str,
        prediction_data: Dict[str, Any],
        form_schema: Dict[str, Any]
    ) -> PredictedField:
        """Create a PredictedField object from prediction data."""
        
        # Extract prediction values
        predicted_value = prediction_data.get("predicted_value", "")
        confidence_score = float(prediction_data.get("confidence", 0.0))
        reasoning = prediction_data.get("reasoning", "")
        requires_review = prediction_data.get("requires_review", False)
        
        # Determine confidence level
        confidence_level = ConfidenceLevel.LOW
        if confidence_score >= 0.9:
            confidence_level = ConfidenceLevel.HIGH
        elif confidence_score >= 0.7:
            confidence_level = ConfidenceLevel.MEDIUM
        elif confidence_score >= 0.5:
            confidence_level = ConfidenceLevel.LOW
        else:
            confidence_level = ConfidenceLevel.VERY_LOW
        
        # Get field information
        field_info = self._get_field_schema(field_name, form_schema)
        
        # Create predicted field
        predicted_field = PredictedField(
            prediction_request_id=request.id,
            form_id=request.form_id,
            document_id=request.document_id,
            user_id=request.user_id,
            field_name=field_name,
            field_type=field_info.get("type", "text"),
            field_category=field_info.get("category", "general"),
            field_label=field_info.get("label"),
            predicted_value=str(predicted_value) if predicted_value is not None else None,
            confidence_score=confidence_score,
            confidence_level=confidence_level.value,
            reasoning=reasoning,
            model_used=self.model_name,
            model_version="1.0",
            requires_review=requires_review,
            jurisdiction=request.jurisdiction
        )
        
        # Apply UPL safeguards
        predicted_field.apply_upv_safeguards(field_info)
        
        # Validate the prediction
        await self._validate_predicted_field(predicted_field, field_info)
        
        return predicted_field
    
    def _get_field_schema(self, field_name: str, form_schema: Dict[str, Any]) -> Dict[str, Any]:
        """Get field schema information."""
        if "fields" not in form_schema:
            return {}
        
        for field in form_schema["fields"]:
            if field["name"] == field_name:
                return field
        
        return {}
    
    async def _validate_predicted_field(self, predicted_field: PredictedField, field_schema: Dict[str, Any]):
        """Validate a predicted field value."""
        validation_errors = []
        
        # Type validation
        field_type = field_schema.get("type", "text")
        if field_type == "email" and predicted_field.predicted_value:
            if "@" not in predicted_field.predicted_value:
                validation_errors.append("Invalid email format")
        
        elif field_type == "phone" and predicted_field.predicted_value:
            # Basic phone validation
            cleaned_phone = ''.join(filter(str.isdigit, predicted_field.predicted_value))
            if len(cleaned_phone) < 10:
                validation_errors.append("Phone number too short")
        
        elif field_type == "date" and predicted_field.predicted_value:
            try:
                datetime.fromisoformat(predicted_field.predicted_value.replace('Z', '+00:00'))
            except ValueError:
                validation_errors.append("Invalid date format")
        
        # Required field validation
        if field_schema.get("required", False) and not predicted_field.predicted_value:
            validation_errors.append("Required field cannot be empty")
        
        # Options validation
        if field_schema.get("options") and predicted_field.predicted_value:
            if predicted_field.predicted_value not in field_schema["options"]:
                validation_errors.append(f"Value must be one of: {', '.join(field_schema['options'])}")
        
        # Update validation results
        predicted_field.is_valid = len(validation_errors) == 0
        if validation_errors:
            predicted_field.validation_errors = validation_errors
    
    def _calculate_overall_confidence(self, predicted_fields: List[PredictedField]) -> float:
        """Calculate overall confidence across all predicted fields."""
        if not predicted_fields:
            return 0.0
        
        confidence_scores = [field.confidence_score for field in predicted_fields]
        return sum(confidence_scores) / len(confidence_scores)
    
    async def retry_failed_predictions(self, request_id: int) -> PredictionResponse:
        """Retry failed predictions for a request."""
        request = self.db.query(PredictionRequest).filter(PredictionRequest.id == request_id).first()
        
        if not request:
            raise ValueError(f"Request {request_id} not found")
        
        if not request.can_retry:
            raise ValueError(f"Request {request_id} cannot be retried")
        
        # Prepare for retry
        request.retry_request()
        self.db.commit()
        
        # Re-run prediction
        return await self.predict_form_fields(
            request, 
            request.form_schema,
            request.existing_data,
            request.context_data
        )
    
    async def get_prediction_status(self, request_id: int) -> Dict[str, Any]:
        """Get status of a prediction request."""
        request = self.db.query(PredictionRequest).filter(PredictionRequest.id == request_id).first()
        
        if not request:
            raise ValueError(f"Request {request_id} not found")
        
        predicted_fields = self.db.query(PredictedField).filter(
            PredictedField.prediction_request_id == request_id
        ).all()
        
        return {
            "request_id": request_id,
            "status": request.status,
            "total_fields": len(predicted_fields),
            "high_confidence": len([f for f in predicted_fields if f.confidence_score >= 0.9]),
            "medium_confidence": len([f for f in predicted_fields if 0.7 <= f.confidence_score < 0.9]),
            "low_confidence": len([f for f in predicted_fields if f.confidence_score < 0.7]),
            "requires_review": len([f for f in predicted_fields if f.requires_review]),
            "average_confidence": request.average_confidence,
            "processing_time_ms": request.processing_time_ms,
            "completed_at": request.completed_at.isoformat() if request.completed_at else None
        }<|MERGE_RESOLUTION|>--- conflicted
+++ resolved
@@ -1,497 +1 @@
-# services/ai_completion/ai_completion_service.py
-"""Core AI completion service for form prediction."""
 
-import json
-from builtins import filter, len, locals, sum
-from datetime import datetime
-from enum import Enum
-<<<<<<< HEAD
-=======
-from typing import Any, Dict, List, Optional
->>>>>>> fcf3a374
-
-import openai
-from sqlalchemy.orm import Session
-
-from core.config import settings
-from core.logging import get_logger
-from models.ai import (
-    ConfidenceLevel,
-    PredictedField,
-    PredictionRequest,
-    PredictionResponse,
-    ResponseStatus,
-)
-
-from .confidence_router import ConfidenceRouter
-from .prediction_logger import PredictionLogger
-
-logger = get_logger(__name__)
-
-
-class PredictionMode(str, Enum):
-    """Prediction modes for different use cases."""
-    STANDARD = "standard"      # Balanced accuracy and speed
-    CONSERVATIVE = "conservative"  # High confidence, fewer predictions
-    AGGRESSIVE = "aggressive"   # More predictions, lower confidence threshold
-    BULK = "bulk"              # Optimized for batch processing
-
-
-class AICompletionService:
-    """Service for AI-powered form completion and prediction."""
-    
-    def __init__(self, db: Session):
-        self.db = db
-        self.confidence_router = ConfidenceRouter()
-        self.prediction_logger = PredictionLogger(db)
-        
-        # Model configuration
-        self.model_name = settings.AI_MODEL_NAME or "gpt-4"
-        self.temperature = 0.3
-        self.max_tokens = 1000
-        
-        # Prediction thresholds
-        self.confidence_thresholds = {
-            PredictionMode.CONSERVATIVE: 0.9,
-            PredictionMode.STANDARD: 0.7,
-            PredictionMode.AGGRESSIVE: 0.5,
-            PredictionMode.BULK: 0.6
-        }
-        
-        # Initialize OpenAI client
-        openai.api_key = settings.OPENAI_API_KEY
-    
-    async def predict_form_fields(
-        self,
-        request: PredictionRequest,
-        form_schema: Dict[str, Any],
-        existing_data: Optional[Dict[str, Any]] = None,
-        context_data: Optional[Dict[str, Any]] = None
-    ) -> PredictionResponse:
-        """
-        Predict form field values using AI.
-        
-        Args:
-            request: The prediction request object
-            form_schema: Schema definition of the form
-            existing_data: Pre-filled form data
-            context_data: Additional context (user profile, document data, etc.)
-            
-        Returns:
-            PredictionResponse with predicted field values
-        """
-        try:
-            # Start processing
-            request.start_processing()
-            self.db.commit()
-            
-            # Create response object
-            response = PredictionResponse(
-                prediction_request_id=request.id,
-                user_id=request.user_id,
-                model_used=self.model_name,
-                model_version="1.0",
-                provider="openai"
-            )
-            
-            start_time = datetime.utcnow()
-            
-            # Extract fields to predict
-            fields_to_predict = self._extract_predictable_fields(
-                form_schema, existing_data, request.requested_fields
-            )
-            
-            if not fields_to_predict:
-                response.status = ResponseStatus.WARNING.value
-                response.errors = [{"message": "No predictable fields found", "type": "validation"}]
-                self.db.add(response)
-                self.db.commit()
-                return response
-            
-            # Build prediction prompt
-            prompt = self._build_prediction_prompt(
-                fields_to_predict, form_schema, existing_data, context_data
-            )
-            
-            # Get AI prediction
-            ai_response_data = await self._call_ai_model(prompt, request.temperature or self.temperature)
-            
-            # Parse AI response
-            parsed_predictions = self._parse_ai_response(ai_response_data["content"])
-            
-            # Create predicted field objects
-            predicted_fields = []
-            for field_name, prediction_data in parsed_predictions.items():
-                if field_name in fields_to_predict:
-                    predicted_field = await self._create_predicted_field(
-                        request, field_name, prediction_data, form_schema
-                    )
-                    predicted_fields.append(predicted_field)
-            
-            # Update response with results
-            processing_time = (datetime.utcnow() - start_time).total_seconds() * 1000
-            response.processing_time_ms = int(processing_time)
-            response.prompt_tokens = ai_response_data.get("prompt_tokens", 0)
-            response.completion_tokens = ai_response_data.get("completion_tokens", 0)
-            response.total_tokens = response.prompt_tokens + response.completion_tokens
-            response.raw_response = ai_response_data["content"]
-            response.parsed_response = parsed_predictions
-            response.structured_predictions = [field.to_dict() for field in predicted_fields]
-            
-            # Calculate metrics
-            response.successful_predictions = len(predicted_fields)
-            response.overall_confidence = self._calculate_overall_confidence(predicted_fields)
-            response.quality_score = response.calculate_quality_score()
-            
-            # Save everything
-            self.db.add(response)
-            for field in predicted_fields:
-                self.db.add(field)
-            
-            # Complete the request
-            request.complete_processing()
-            self.db.commit()
-            
-            # Log performance metrics
-            await self.prediction_logger.log_prediction_metrics(request, response, predicted_fields)
-            
-            logger.info(f"Completed prediction for request {request.id}: {len(predicted_fields)} fields predicted")
-            
-            return response
-            
-        except Exception as e:
-            logger.error(f"Error in predict_form_fields for request {request.id}: {str(e)}", exc_info=True)
-            
-            # Mark request as failed
-            error_message = f"Prediction failed: {str(e)}"
-            request.fail_processing(error_message, {"exception_type": type(e).__name__})
-            
-            # Create error response
-            if 'response' in locals():
-                response.status = ResponseStatus.ERROR.value
-                response.has_errors = True
-                response.errors = [{"message": error_message, "type": "system_error"}]
-                self.db.add(response)
-            
-            self.db.commit()
-            raise
-    
-    async def _call_ai_model(self, prompt: str, temperature: float = 0.3) -> Dict[str, Any]:
-        """Call the AI model with the given prompt."""
-        try:
-            response = await openai.ChatCompletion.acreate(
-                model=self.model_name,
-                messages=[
-                    {
-                        "role": "system",
-                        "content": "You are an AI assistant specialized in legal form completion. Provide accurate, helpful predictions while being mindful of legal compliance."
-                    },
-                    {
-                        "role": "user", 
-                        "content": prompt
-                    }
-                ],
-                temperature=temperature,
-                max_tokens=self.max_tokens
-            )
-            
-            return {
-                "content": response.choices[0].message.content,
-                "prompt_tokens": response.usage.prompt_tokens,
-                "completion_tokens": response.usage.completion_tokens,
-                "model": response.model
-            }
-            
-        except Exception as e:
-            logger.error(f"Error calling AI model: {str(e)}", exc_info=True)
-            raise
-    
-    def _extract_predictable_fields(
-        self, 
-        form_schema: Dict[str, Any], 
-        existing_data: Optional[Dict[str, Any]], 
-        requested_fields: Optional[List[str]]
-    ) -> List[str]:
-        """Extract fields that can be predicted."""
-        all_fields = []
-        
-        # Extract from form schema
-        if "fields" in form_schema:
-            all_fields = [field["name"] for field in form_schema["fields"] if field.get("predictable", True)]
-        
-        # Filter by requested fields if specified
-        if requested_fields:
-            all_fields = [field for field in all_fields if field in requested_fields]
-        
-        # Exclude already filled fields
-        if existing_data:
-            all_fields = [field for field in all_fields if not existing_data.get(field)]
-        
-        return all_fields
-    
-    def _build_prediction_prompt(
-        self,
-        fields_to_predict: List[str],
-        form_schema: Dict[str, Any],
-        existing_data: Optional[Dict[str, Any]],
-        context_data: Optional[Dict[str, Any]]
-    ) -> str:
-        """Build the prompt for AI prediction."""
-        
-        prompt_parts = [
-            "Please predict values for the following form fields based on the provided context.",
-            "",
-            "**Form Information:**"
-        ]
-        
-        # Add form details
-        if form_schema.get("title"):
-            prompt_parts.append(f"Form: {form_schema['title']}")
-        if form_schema.get("description"):
-            prompt_parts.append(f"Description: {form_schema['description']}")
-        
-        prompt_parts.extend([
-            "",
-            "**Fields to Predict:**"
-        ])
-        
-        # Add field information
-        for field_name in fields_to_predict:
-            field_info = self._get_field_info(field_name, form_schema)
-            prompt_parts.append(f"- {field_name}: {field_info}")
-        
-        # Add existing data context
-        if existing_data:
-            prompt_parts.extend([
-                "",
-                "**Existing Form Data:**",
-                json.dumps(existing_data, indent=2)
-            ])
-        
-        # Add user context
-        if context_data:
-            prompt_parts.extend([
-                "",
-                "**User Context:**",
-                json.dumps(context_data, indent=2)
-            ])
-        
-        prompt_parts.extend([
-            "",
-            "**Instructions:**",
-            "1. Predict reasonable values for each field based on the context",
-            "2. Provide a confidence score (0.0-1.0) for each prediction",
-            "3. Include reasoning for each prediction",
-            "4. Flag any predictions that may require legal review",
-            "5. Return predictions in JSON format",
-            "",
-            "**Response Format:**",
-            "```json",
-            "{",
-            '  "field_name": {',
-            '    "predicted_value": "value",',
-            '    "confidence": 0.85,',
-            '    "reasoning": "explanation",',
-            '    "requires_review": false',
-            "  }",
-            "}",
-            "```"
-        ])
-        
-        return "\n".join(prompt_parts)
-    
-    def _get_field_info(self, field_name: str, form_schema: Dict[str, Any]) -> str:
-        """Get field information from schema."""
-        if "fields" not in form_schema:
-            return "No description available"
-        
-        for field in form_schema["fields"]:
-            if field["name"] == field_name:
-                info_parts = []
-                if field.get("type"):
-                    info_parts.append(f"Type: {field['type']}")
-                if field.get("label"):
-                    info_parts.append(f"Label: {field['label']}")
-                if field.get("description"):
-                    info_parts.append(f"Description: {field['description']}")
-                if field.get("options"):
-                    info_parts.append(f"Options: {', '.join(field['options'])}")
-                return " | ".join(info_parts) if info_parts else "No description available"
-        
-        return "Field not found in schema"
-    
-    def _parse_ai_response(self, response_content: str) -> Dict[str, Any]:
-        """Parse AI response into structured predictions."""
-        try:
-            # Try to extract JSON from response
-            json_start = response_content.find('{')
-            json_end = response_content.rfind('}') + 1
-            
-            if json_start >= 0 and json_end > json_start:
-                json_content = response_content[json_start:json_end]
-                return json.loads(json_content)
-            else:
-                logger.warning("No JSON found in AI response")
-                return {}
-                
-        except json.JSONDecodeError as e:
-            logger.error(f"Failed to parse AI response as JSON: {str(e)}")
-            return {}
-    
-    async def _create_predicted_field(
-        self,
-        request: PredictionRequest,
-        field_name: str,
-        prediction_data: Dict[str, Any],
-        form_schema: Dict[str, Any]
-    ) -> PredictedField:
-        """Create a PredictedField object from prediction data."""
-        
-        # Extract prediction values
-        predicted_value = prediction_data.get("predicted_value", "")
-        confidence_score = float(prediction_data.get("confidence", 0.0))
-        reasoning = prediction_data.get("reasoning", "")
-        requires_review = prediction_data.get("requires_review", False)
-        
-        # Determine confidence level
-        confidence_level = ConfidenceLevel.LOW
-        if confidence_score >= 0.9:
-            confidence_level = ConfidenceLevel.HIGH
-        elif confidence_score >= 0.7:
-            confidence_level = ConfidenceLevel.MEDIUM
-        elif confidence_score >= 0.5:
-            confidence_level = ConfidenceLevel.LOW
-        else:
-            confidence_level = ConfidenceLevel.VERY_LOW
-        
-        # Get field information
-        field_info = self._get_field_schema(field_name, form_schema)
-        
-        # Create predicted field
-        predicted_field = PredictedField(
-            prediction_request_id=request.id,
-            form_id=request.form_id,
-            document_id=request.document_id,
-            user_id=request.user_id,
-            field_name=field_name,
-            field_type=field_info.get("type", "text"),
-            field_category=field_info.get("category", "general"),
-            field_label=field_info.get("label"),
-            predicted_value=str(predicted_value) if predicted_value is not None else None,
-            confidence_score=confidence_score,
-            confidence_level=confidence_level.value,
-            reasoning=reasoning,
-            model_used=self.model_name,
-            model_version="1.0",
-            requires_review=requires_review,
-            jurisdiction=request.jurisdiction
-        )
-        
-        # Apply UPL safeguards
-        predicted_field.apply_upv_safeguards(field_info)
-        
-        # Validate the prediction
-        await self._validate_predicted_field(predicted_field, field_info)
-        
-        return predicted_field
-    
-    def _get_field_schema(self, field_name: str, form_schema: Dict[str, Any]) -> Dict[str, Any]:
-        """Get field schema information."""
-        if "fields" not in form_schema:
-            return {}
-        
-        for field in form_schema["fields"]:
-            if field["name"] == field_name:
-                return field
-        
-        return {}
-    
-    async def _validate_predicted_field(self, predicted_field: PredictedField, field_schema: Dict[str, Any]):
-        """Validate a predicted field value."""
-        validation_errors = []
-        
-        # Type validation
-        field_type = field_schema.get("type", "text")
-        if field_type == "email" and predicted_field.predicted_value:
-            if "@" not in predicted_field.predicted_value:
-                validation_errors.append("Invalid email format")
-        
-        elif field_type == "phone" and predicted_field.predicted_value:
-            # Basic phone validation
-            cleaned_phone = ''.join(filter(str.isdigit, predicted_field.predicted_value))
-            if len(cleaned_phone) < 10:
-                validation_errors.append("Phone number too short")
-        
-        elif field_type == "date" and predicted_field.predicted_value:
-            try:
-                datetime.fromisoformat(predicted_field.predicted_value.replace('Z', '+00:00'))
-            except ValueError:
-                validation_errors.append("Invalid date format")
-        
-        # Required field validation
-        if field_schema.get("required", False) and not predicted_field.predicted_value:
-            validation_errors.append("Required field cannot be empty")
-        
-        # Options validation
-        if field_schema.get("options") and predicted_field.predicted_value:
-            if predicted_field.predicted_value not in field_schema["options"]:
-                validation_errors.append(f"Value must be one of: {', '.join(field_schema['options'])}")
-        
-        # Update validation results
-        predicted_field.is_valid = len(validation_errors) == 0
-        if validation_errors:
-            predicted_field.validation_errors = validation_errors
-    
-    def _calculate_overall_confidence(self, predicted_fields: List[PredictedField]) -> float:
-        """Calculate overall confidence across all predicted fields."""
-        if not predicted_fields:
-            return 0.0
-        
-        confidence_scores = [field.confidence_score for field in predicted_fields]
-        return sum(confidence_scores) / len(confidence_scores)
-    
-    async def retry_failed_predictions(self, request_id: int) -> PredictionResponse:
-        """Retry failed predictions for a request."""
-        request = self.db.query(PredictionRequest).filter(PredictionRequest.id == request_id).first()
-        
-        if not request:
-            raise ValueError(f"Request {request_id} not found")
-        
-        if not request.can_retry:
-            raise ValueError(f"Request {request_id} cannot be retried")
-        
-        # Prepare for retry
-        request.retry_request()
-        self.db.commit()
-        
-        # Re-run prediction
-        return await self.predict_form_fields(
-            request, 
-            request.form_schema,
-            request.existing_data,
-            request.context_data
-        )
-    
-    async def get_prediction_status(self, request_id: int) -> Dict[str, Any]:
-        """Get status of a prediction request."""
-        request = self.db.query(PredictionRequest).filter(PredictionRequest.id == request_id).first()
-        
-        if not request:
-            raise ValueError(f"Request {request_id} not found")
-        
-        predicted_fields = self.db.query(PredictedField).filter(
-            PredictedField.prediction_request_id == request_id
-        ).all()
-        
-        return {
-            "request_id": request_id,
-            "status": request.status,
-            "total_fields": len(predicted_fields),
-            "high_confidence": len([f for f in predicted_fields if f.confidence_score >= 0.9]),
-            "medium_confidence": len([f for f in predicted_fields if 0.7 <= f.confidence_score < 0.9]),
-            "low_confidence": len([f for f in predicted_fields if f.confidence_score < 0.7]),
-            "requires_review": len([f for f in predicted_fields if f.requires_review]),
-            "average_confidence": request.average_confidence,
-            "processing_time_ms": request.processing_time_ms,
-            "completed_at": request.completed_at.isoformat() if request.completed_at else None
-        }