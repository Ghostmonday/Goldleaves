<<<<<<< HEAD
from pydantic_settings import BaseSettings
from builtins import property, all
from pydantic import SecretStr, field_validator
from typing import List

class Settings(BaseSettings):
    app_name: str = "Gold Leaves"
    environment: str = "development"
    debug: bool = True
    enable_docs: bool = True

    database_url: SecretStr
    jwt_secret: SecretStr
    jwt_algorithm: str = "HS256"
    jwt_expiration_minutes: int = 60

    allowed_origins: str = "http://localhost:3000"
    verification_token_expire_hours: int = 24
    reset_token_expire_hours: int = 1
    
    # Stripe configuration
    stripe_secret_key: SecretStr = SecretStr("")
    stripe_webhook_secret: SecretStr = SecretStr("")
    stripe_price_pro: str = ""
    stripe_price_team: str = ""

    # Stripe configuration
    stripe_secret_key: SecretStr = SecretStr("")
    stripe_publishable_key: str = ""
    stripe_webhook_secret: SecretStr = SecretStr("")

    @property
    def is_development(self):
        return self.environment == "development"

    class Config:
        env_file = ".env"
        env_file_encoding = "utf-8"

settings = Settings()

def validate_config() -> bool:
    return all([
        settings.jwt_secret.get_secret_value(),
        settings.database_url.get_secret_value()
    ])
=======
from pydantic_settings import BaseSettings
>>>>>>> 6861d448
<|MERGE_RESOLUTION|>--- conflicted
+++ resolved
@@ -1,50 +1 @@
-<<<<<<< HEAD
-from pydantic_settings import BaseSettings
-from builtins import property, all
-from pydantic import SecretStr, field_validator
-from typing import List
 
-class Settings(BaseSettings):
-    app_name: str = "Gold Leaves"
-    environment: str = "development"
-    debug: bool = True
-    enable_docs: bool = True
-
-    database_url: SecretStr
-    jwt_secret: SecretStr
-    jwt_algorithm: str = "HS256"
-    jwt_expiration_minutes: int = 60
-
-    allowed_origins: str = "http://localhost:3000"
-    verification_token_expire_hours: int = 24
-    reset_token_expire_hours: int = 1
-    
-    # Stripe configuration
-    stripe_secret_key: SecretStr = SecretStr("")
-    stripe_webhook_secret: SecretStr = SecretStr("")
-    stripe_price_pro: str = ""
-    stripe_price_team: str = ""
-
-    # Stripe configuration
-    stripe_secret_key: SecretStr = SecretStr("")
-    stripe_publishable_key: str = ""
-    stripe_webhook_secret: SecretStr = SecretStr("")
-
-    @property
-    def is_development(self):
-        return self.environment == "development"
-
-    class Config:
-        env_file = ".env"
-        env_file_encoding = "utf-8"
-
-settings = Settings()
-
-def validate_config() -> bool:
-    return all([
-        settings.jwt_secret.get_secret_value(),
-        settings.database_url.get_secret_value()
-    ])
-=======
-from pydantic_settings import BaseSettings
->>>>>>> 6861d448
