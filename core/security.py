<<<<<<< HEAD
from passlib.context import CryptContext
from jose import jwt
from datetime import datetime, timedelta
from typing import Optional
from core.config import settings
=======
"""
Security utilities for authentication and authorization.
Provides password hashing, JWT token management, and security helpers.
"""

import hashlib
import secrets
from datetime import datetime, timedelta
from typing import Any, Dict, Optional

from jose import JWTError, jwt
from passlib.context import CryptContext
>>>>>>> fcf3a374


# Mock settings for now - in real app this would come from config
class MockSettings:
    ALGORITHM = "HS256"
    SECRET_KEY = "your-secret-key-here"
    ACCESS_TOKEN_EXPIRE_MINUTES = 30
    REFRESH_TOKEN_EXPIRE_DAYS = 7
    EMAIL_VERIFICATION_TOKEN_EXPIRE_HOURS = 24
    PASSWORD_RESET_TOKEN_EXPIRE_HOURS = 1

settings = MockSettings()

# Password hashing context
pwd_context = CryptContext(schemes=["bcrypt"], deprecated="auto")

# JWT settings
ALGORITHM = settings.ALGORITHM
SECRET_KEY = settings.SECRET_KEY
ACCESS_TOKEN_EXPIRE_MINUTES = settings.ACCESS_TOKEN_EXPIRE_MINUTES
REFRESH_TOKEN_EXPIRE_DAYS = settings.REFRESH_TOKEN_EXPIRE_DAYS


def verify_password(plain_password: str, hashed_password: str) -> bool:
    """
    Verify a password against its hash.
    
    Args:
        plain_password: Plain text password
        hashed_password: Hashed password
        
    Returns:
        True if password matches, False otherwise
    """
    return pwd_context.verify(plain_password, hashed_password)


def get_password_hash(password: str) -> str:
    """
    Hash a password.
    
    Args:
        password: Plain text password
        
    Returns:
        Hashed password
    """
    return pwd_context.hash(password)


def create_access_token(data: Dict[str, Any], expires_delta: Optional[timedelta] = None) -> str:
    """
    Create JWT access token.
    
    Args:
        data: Data to encode in the token
        expires_delta: Custom expiration time
        
    Returns:
        JWT token string
    """
    to_encode = data.copy()
    
    if expires_delta:
        expire = datetime.utcnow() + expires_delta
    else:
<<<<<<< HEAD
        expire = datetime.utcnow() + timedelta(minutes=settings.jwt_expiration_minutes)
    to_encode.update({"exp": expire})
    encoded_jwt = jwt.encode(to_encode, settings.jwt_secret.get_secret_value(), algorithm=settings.jwt_algorithm)
    return encoded_jwt

def verify_access_token(token: str) -> Optional[dict]:
    """Verify and decode an access token."""
    try:
        payload = jwt.decode(token, settings.jwt_secret.get_secret_value(), algorithms=[settings.jwt_algorithm])
        return payload
    except JWTError:
        return None
=======
        expire = datetime.utcnow() + timedelta(minutes=ACCESS_TOKEN_EXPIRE_MINUTES)
    
    to_encode.update({"exp": expire, "type": "access"})
    encoded_jwt = jwt.encode(to_encode, SECRET_KEY, algorithm=ALGORITHM)
    
    return encoded_jwt


def create_refresh_token(data: Dict[str, Any]) -> str:
    """
    Create JWT refresh token.
    
    Args:
        data: Data to encode in the token
        
    Returns:
        JWT refresh token string
    """
    to_encode = data.copy()
    expire = datetime.utcnow() + timedelta(days=REFRESH_TOKEN_EXPIRE_DAYS)
    
    to_encode.update({"exp": expire, "type": "refresh"})
    encoded_jwt = jwt.encode(to_encode, SECRET_KEY, algorithm=ALGORITHM)
    
    return encoded_jwt


def verify_token(token: str, token_type: str = "access") -> Optional[dict]:
    """
    Verify and decode JWT token.
    
    Args:
        token: JWT token string
        token_type: Expected token type ("access" or "refresh")
        
    Returns:
        Decoded token data or None if invalid
    """
    try:
        payload = jwt.decode(token, SECRET_KEY, algorithms=[ALGORITHM])
        
        # Check token type
        if payload.get("type") != token_type:
            return None
        
        # Check expiration
        exp = payload.get("exp")
        if exp is None or datetime.utcnow() > datetime.fromtimestamp(exp):
            return None
        
        return payload
    except JWTError:
        return None


def decode_access_token(token: str) -> Optional[dict]:
    """Decode access token - alias for verify_token."""
    return verify_token(token, "access")


def verify_access_token(token: str) -> Optional[dict]:
    """Verify access token - alias for verify_token."""
    return verify_token(token, "access")


def verify_refresh_token(token: str) -> Optional[dict]:
    """Verify refresh token."""
    return verify_token(token, "refresh")


def create_verification_token(email: str) -> str:
    """
    Create email verification token.
    
    Args:
        email: Email address to verify
        
    Returns:
        Verification token
    """
    data = {"email": email, "type": "email_verification"}
    expire = datetime.utcnow() + timedelta(hours=settings.EMAIL_VERIFICATION_TOKEN_EXPIRE_HOURS)
    data.update({"exp": expire})
    
    return jwt.encode(data, SECRET_KEY, algorithm=ALGORITHM)


def verify_verification_token(token: str) -> Optional[str]:
    """
    Verify email verification token.
    
    Args:
        token: Verification token
        
    Returns:
        Email address if valid, None otherwise
    """
    try:
        payload = jwt.decode(token, SECRET_KEY, algorithms=[ALGORITHM])
        
        # Check token type
        if payload.get("type") != "email_verification":
            return None
        
        # Check expiration
        exp = payload.get("exp")
        if exp is None or datetime.utcnow() > datetime.fromtimestamp(exp):
            return None
        
        return payload.get("email")
    except JWTError:
        return None


def create_password_reset_token(email: str) -> str:
    """
    Create password reset token.
    
    Args:
        email: Email address for password reset
        
    Returns:
        Password reset token
    """
    data = {"email": email, "type": "password_reset"}
    expire = datetime.utcnow() + timedelta(hours=settings.PASSWORD_RESET_TOKEN_EXPIRE_HOURS)
    data.update({"exp": expire})
    
    return jwt.encode(data, SECRET_KEY, algorithm=ALGORITHM)


def verify_password_reset_token(token: str) -> Optional[str]:
    """
    Verify password reset token.
    
    Args:
        token: Password reset token
        
    Returns:
        Email address if valid, None otherwise
    """
    try:
        payload = jwt.decode(token, SECRET_KEY, algorithms=[ALGORITHM])
        
        # Check token type
        if payload.get("type") != "password_reset":
            return None
        
        # Check expiration
        exp = payload.get("exp")
        if exp is None or datetime.utcnow() > datetime.fromtimestamp(exp):
            return None
        
        return payload.get("email")
    except JWTError:
        return None


def generate_secure_token(length: int = 32) -> str:
    """
    Generate a secure random token.
    
    Args:
        length: Token length in bytes
        
    Returns:
        Secure random token (hex encoded)
    """
    return secrets.token_hex(length)


def encrypt_data(data: str) -> str:
    """Mock encryption function."""
    return data  # In real implementation, use proper encryption


def generate_api_key() -> str:
    """
    Generate API key.
    
    Returns:
        API key string
    """
    # Generate a secure random token and add a prefix
    token = generate_secure_token(20)
    return f"gl_{token}"


def hash_api_key(api_key: str) -> str:
    """
    Hash API key for storage.
    
    Args:
        api_key: API key to hash
        
    Returns:
        Hashed API key
    """
    return hashlib.sha256(api_key.encode()).hexdigest()


def verify_api_key(api_key: str, hashed_key: str) -> bool:
    """
    Verify API key against its hash.
    
    Args:
        api_key: Plain API key
        hashed_key: Hashed API key
        
    Returns:
        True if key matches, False otherwise
    """
    return hash_api_key(api_key) == hashed_key


def require_permission(permission: str):
    """Mock permission requirement function."""
    def decorator(func):
        return func
    return decorator
>>>>>>> fcf3a374
<|MERGE_RESOLUTION|>--- conflicted
+++ resolved
@@ -1,321 +1 @@
-<<<<<<< HEAD
-from passlib.context import CryptContext
-from jose import jwt
-from datetime import datetime, timedelta
-from typing import Optional
-from core.config import settings
-=======
-"""
-Security utilities for authentication and authorization.
-Provides password hashing, JWT token management, and security helpers.
-"""
 
-import hashlib
-import secrets
-from datetime import datetime, timedelta
-from typing import Any, Dict, Optional
-
-from jose import JWTError, jwt
-from passlib.context import CryptContext
->>>>>>> fcf3a374
-
-
-# Mock settings for now - in real app this would come from config
-class MockSettings:
-    ALGORITHM = "HS256"
-    SECRET_KEY = "your-secret-key-here"
-    ACCESS_TOKEN_EXPIRE_MINUTES = 30
-    REFRESH_TOKEN_EXPIRE_DAYS = 7
-    EMAIL_VERIFICATION_TOKEN_EXPIRE_HOURS = 24
-    PASSWORD_RESET_TOKEN_EXPIRE_HOURS = 1
-
-settings = MockSettings()
-
-# Password hashing context
-pwd_context = CryptContext(schemes=["bcrypt"], deprecated="auto")
-
-# JWT settings
-ALGORITHM = settings.ALGORITHM
-SECRET_KEY = settings.SECRET_KEY
-ACCESS_TOKEN_EXPIRE_MINUTES = settings.ACCESS_TOKEN_EXPIRE_MINUTES
-REFRESH_TOKEN_EXPIRE_DAYS = settings.REFRESH_TOKEN_EXPIRE_DAYS
-
-
-def verify_password(plain_password: str, hashed_password: str) -> bool:
-    """
-    Verify a password against its hash.
-    
-    Args:
-        plain_password: Plain text password
-        hashed_password: Hashed password
-        
-    Returns:
-        True if password matches, False otherwise
-    """
-    return pwd_context.verify(plain_password, hashed_password)
-
-
-def get_password_hash(password: str) -> str:
-    """
-    Hash a password.
-    
-    Args:
-        password: Plain text password
-        
-    Returns:
-        Hashed password
-    """
-    return pwd_context.hash(password)
-
-
-def create_access_token(data: Dict[str, Any], expires_delta: Optional[timedelta] = None) -> str:
-    """
-    Create JWT access token.
-    
-    Args:
-        data: Data to encode in the token
-        expires_delta: Custom expiration time
-        
-    Returns:
-        JWT token string
-    """
-    to_encode = data.copy()
-    
-    if expires_delta:
-        expire = datetime.utcnow() + expires_delta
-    else:
-<<<<<<< HEAD
-        expire = datetime.utcnow() + timedelta(minutes=settings.jwt_expiration_minutes)
-    to_encode.update({"exp": expire})
-    encoded_jwt = jwt.encode(to_encode, settings.jwt_secret.get_secret_value(), algorithm=settings.jwt_algorithm)
-    return encoded_jwt
-
-def verify_access_token(token: str) -> Optional[dict]:
-    """Verify and decode an access token."""
-    try:
-        payload = jwt.decode(token, settings.jwt_secret.get_secret_value(), algorithms=[settings.jwt_algorithm])
-        return payload
-    except JWTError:
-        return None
-=======
-        expire = datetime.utcnow() + timedelta(minutes=ACCESS_TOKEN_EXPIRE_MINUTES)
-    
-    to_encode.update({"exp": expire, "type": "access"})
-    encoded_jwt = jwt.encode(to_encode, SECRET_KEY, algorithm=ALGORITHM)
-    
-    return encoded_jwt
-
-
-def create_refresh_token(data: Dict[str, Any]) -> str:
-    """
-    Create JWT refresh token.
-    
-    Args:
-        data: Data to encode in the token
-        
-    Returns:
-        JWT refresh token string
-    """
-    to_encode = data.copy()
-    expire = datetime.utcnow() + timedelta(days=REFRESH_TOKEN_EXPIRE_DAYS)
-    
-    to_encode.update({"exp": expire, "type": "refresh"})
-    encoded_jwt = jwt.encode(to_encode, SECRET_KEY, algorithm=ALGORITHM)
-    
-    return encoded_jwt
-
-
-def verify_token(token: str, token_type: str = "access") -> Optional[dict]:
-    """
-    Verify and decode JWT token.
-    
-    Args:
-        token: JWT token string
-        token_type: Expected token type ("access" or "refresh")
-        
-    Returns:
-        Decoded token data or None if invalid
-    """
-    try:
-        payload = jwt.decode(token, SECRET_KEY, algorithms=[ALGORITHM])
-        
-        # Check token type
-        if payload.get("type") != token_type:
-            return None
-        
-        # Check expiration
-        exp = payload.get("exp")
-        if exp is None or datetime.utcnow() > datetime.fromtimestamp(exp):
-            return None
-        
-        return payload
-    except JWTError:
-        return None
-
-
-def decode_access_token(token: str) -> Optional[dict]:
-    """Decode access token - alias for verify_token."""
-    return verify_token(token, "access")
-
-
-def verify_access_token(token: str) -> Optional[dict]:
-    """Verify access token - alias for verify_token."""
-    return verify_token(token, "access")
-
-
-def verify_refresh_token(token: str) -> Optional[dict]:
-    """Verify refresh token."""
-    return verify_token(token, "refresh")
-
-
-def create_verification_token(email: str) -> str:
-    """
-    Create email verification token.
-    
-    Args:
-        email: Email address to verify
-        
-    Returns:
-        Verification token
-    """
-    data = {"email": email, "type": "email_verification"}
-    expire = datetime.utcnow() + timedelta(hours=settings.EMAIL_VERIFICATION_TOKEN_EXPIRE_HOURS)
-    data.update({"exp": expire})
-    
-    return jwt.encode(data, SECRET_KEY, algorithm=ALGORITHM)
-
-
-def verify_verification_token(token: str) -> Optional[str]:
-    """
-    Verify email verification token.
-    
-    Args:
-        token: Verification token
-        
-    Returns:
-        Email address if valid, None otherwise
-    """
-    try:
-        payload = jwt.decode(token, SECRET_KEY, algorithms=[ALGORITHM])
-        
-        # Check token type
-        if payload.get("type") != "email_verification":
-            return None
-        
-        # Check expiration
-        exp = payload.get("exp")
-        if exp is None or datetime.utcnow() > datetime.fromtimestamp(exp):
-            return None
-        
-        return payload.get("email")
-    except JWTError:
-        return None
-
-
-def create_password_reset_token(email: str) -> str:
-    """
-    Create password reset token.
-    
-    Args:
-        email: Email address for password reset
-        
-    Returns:
-        Password reset token
-    """
-    data = {"email": email, "type": "password_reset"}
-    expire = datetime.utcnow() + timedelta(hours=settings.PASSWORD_RESET_TOKEN_EXPIRE_HOURS)
-    data.update({"exp": expire})
-    
-    return jwt.encode(data, SECRET_KEY, algorithm=ALGORITHM)
-
-
-def verify_password_reset_token(token: str) -> Optional[str]:
-    """
-    Verify password reset token.
-    
-    Args:
-        token: Password reset token
-        
-    Returns:
-        Email address if valid, None otherwise
-    """
-    try:
-        payload = jwt.decode(token, SECRET_KEY, algorithms=[ALGORITHM])
-        
-        # Check token type
-        if payload.get("type") != "password_reset":
-            return None
-        
-        # Check expiration
-        exp = payload.get("exp")
-        if exp is None or datetime.utcnow() > datetime.fromtimestamp(exp):
-            return None
-        
-        return payload.get("email")
-    except JWTError:
-        return None
-
-
-def generate_secure_token(length: int = 32) -> str:
-    """
-    Generate a secure random token.
-    
-    Args:
-        length: Token length in bytes
-        
-    Returns:
-        Secure random token (hex encoded)
-    """
-    return secrets.token_hex(length)
-
-
-def encrypt_data(data: str) -> str:
-    """Mock encryption function."""
-    return data  # In real implementation, use proper encryption
-
-
-def generate_api_key() -> str:
-    """
-    Generate API key.
-    
-    Returns:
-        API key string
-    """
-    # Generate a secure random token and add a prefix
-    token = generate_secure_token(20)
-    return f"gl_{token}"
-
-
-def hash_api_key(api_key: str) -> str:
-    """
-    Hash API key for storage.
-    
-    Args:
-        api_key: API key to hash
-        
-    Returns:
-        Hashed API key
-    """
-    return hashlib.sha256(api_key.encode()).hexdigest()
-
-
-def verify_api_key(api_key: str, hashed_key: str) -> bool:
-    """
-    Verify API key against its hash.
-    
-    Args:
-        api_key: Plain API key
-        hashed_key: Hashed API key
-        
-    Returns:
-        True if key matches, False otherwise
-    """
-    return hash_api_key(api_key) == hashed_key
-
-
-def require_permission(permission: str):
-    """Mock permission requirement function."""
-    def decorator(func):
-        return func
-    return decorator
->>>>>>> fcf3a374
